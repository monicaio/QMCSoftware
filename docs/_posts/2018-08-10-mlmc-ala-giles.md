---
title: A simple MLMC Example
author: HajiAli
excerpt: ""
layout: single

categories:
  - MLMC
---


[//]: # ({% include base_path %}) 

<<<<<<< HEAD
[//]: # ({% include latex_preamble %})
=======
{% include latex_preamble %}
>>>>>>> 847efd61

$$
\def\oS{\overline S}
$$

Let's say that we have the following SDE for the Geometric Brownian Motion

$$
d S_t = \mu S_t d t + \sigma S_t d W_t
$$

And we want to estimate $\E{g(S_T)} = \E{\max(S_T-K, 0)}$ for some given
constant $\mu, \sigma, K$ and $T$. Obviously in this case we know the
expression for $S_T$, but assume that we have to use Euler-Maruyama
instead to write the approximation

$$
d \oS_n = \mu \oS_n \Delta t + \sigma \oS_n \Delta W_n
$$

where $n = 0, 1, \ldots, N$ and $ T/N = \Delta t $. Moreover, here
$\p{\Delta W_n}_{n=1}^N$ are i.i.d. standard normal
variables. The we can use Monte Carlo with $M$ samples as follows

$$
\E{g(S_T)} \approx \frac{1}{M} \sum_{m=1}^M g(\overline{S}_N^{(m)})
$$

where $\oS_N^{(m)}$ is the $m$'th sample of $\oS_N$
obtained by sampling $\p{ \Delta W_n }_{n=1}^N$ then
computing $\oS_N$. Multilevel Monte Carlo is based on the
telescoping sum

$$
\E{g(\oS_{2^L})} =
\E{g(\oS_{2^{0}})} + \sum_{\ell=1}^L
\E{g(\oS_{2^{\ell}}) - g(\oS_{2^{\ell-1}}}
$$

To be continued...

In what follows, we will go through the code
[here](https://people.maths.ox.ac.uk/gilesm/files/opre_code.zip).

The main function is

```m

function [P, Nl] = mlmc(M,eps,mlmc_l)

```

To be continued...<|MERGE_RESOLUTION|>--- conflicted
+++ resolved
@@ -11,11 +11,7 @@
 
 [//]: # ({% include base_path %}) 
 
-<<<<<<< HEAD
-[//]: # ({% include latex_preamble %})
-=======
 {% include latex_preamble %}
->>>>>>> 847efd61
 
 $$
 \def\oS{\overline S}
